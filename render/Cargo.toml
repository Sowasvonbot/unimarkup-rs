[package]
name = "unimarkup-render"
description = "Crate providing traits and types used for rendering Unimarkup markup."
readme = "README.md"
version.workspace = true
edition.workspace = true
authors.workspace = true
repository.workspace = true
homepage.workspace = true
license.workspace = true

# See more keys and their definitions at https://doc.rust-lang.org/cargo/reference/manifest.html

[dependencies]
logid.workspace = true
thiserror.workspace = true
once_cell.workspace = true
serde.workspace = true
serde_json.workspace = true
serde_yaml.workspace = true
unimarkup-commons = { path = "../commons/", version = "0" }
unimarkup-inline = { path = "../inline/", version = "0" }
unimarkup-parser = { path = "../parser/", version = "0" }
syntect = "5.0"
<<<<<<< HEAD
rustyscript = "0.1.1"
spreadsheet-ods = "0.17.0"
=======
spreadsheet-ods = "0.17.0"
mathemascii = "0.4.0"
serde.workspace = true
serde_json.workspace = true
serde_yaml.workspace = true
>>>>>>> 53ec8c62
<|MERGE_RESOLUTION|>--- conflicted
+++ resolved
@@ -22,13 +22,6 @@
 unimarkup-inline = { path = "../inline/", version = "0" }
 unimarkup-parser = { path = "../parser/", version = "0" }
 syntect = "5.0"
-<<<<<<< HEAD
 rustyscript = "0.1.1"
 spreadsheet-ods = "0.17.0"
-=======
-spreadsheet-ods = "0.17.0"
-mathemascii = "0.4.0"
-serde.workspace = true
-serde_json.workspace = true
-serde_yaml.workspace = true
->>>>>>> 53ec8c62
+mathemascii = "0.4.0"