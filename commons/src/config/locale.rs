--- conflicted
+++ resolved
@@ -86,11 +86,6 @@
                             );
                         }
                     }
-<<<<<<< HEAD
-                    let locale = value.parse::<Locale>().map_err(serde::de::Error::custom)?;
-                    set.insert(locale);
-=======
->>>>>>> 498ca1f3
                 }
                 Ok(set)
             }
