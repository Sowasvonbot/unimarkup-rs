--- conflicted
+++ resolved
@@ -1,10 +1,7 @@
 pub mod frontend;
 pub mod middleend;
 pub mod um_elements;
-<<<<<<< HEAD
 pub mod cli;
 pub mod config;
 pub mod unimarkup;
-=======
-pub mod um_error;
->>>>>>> 9222dc5e
+pub mod um_error;