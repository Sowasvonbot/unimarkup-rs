//! Structs and enums representing the unimarkup type system.

use std::fmt;

use clap::ArgEnum;
<<<<<<< HEAD
use rusqlite::Transaction;
=======
use serde::{Deserialize, Serialize};
>>>>>>> 133fc1b7
use strum_macros::EnumString;

use crate::{
    backend::{ParseFromIr, Render},
    frontend::parser::UmParse,
    middleend::{AsIrLines, ContentIrLine, MacroIrLine, ResourceIrLine, VariableIrLine, WriteToIr},
    um_elements,
    um_error::UmError,
};

use super::{HeadingBlock, Metadata, ParagraphBlock};

/// Delimiter used in string representation of [`UnimarkupType`].
pub const DELIMITER: char = '-';

/// Used as a combined trait bound for all Unimarkup Elements.
pub trait UnimarkupBlock:
    Render + AsIrLines<ContentIrLine> + UmParse + ParseFromIr + fmt::Debug + WriteToIr
{
}

impl<T> UnimarkupBlock for T where
    T: Render + AsIrLines<ContentIrLine> + Clone + UmParse + ParseFromIr + fmt::Debug + WriteToIr
{
}

/// Type alias for a vector of elements that implement the [`UnimarkupBlock`] trait.
pub type UnimarkupBlocks = Vec<Box<dyn UnimarkupBlock>>;

impl WriteToIr for UnimarkupBlocks {
    fn write_to_ir(&self, ir_transaction: &Transaction) -> Result<(), UmError> {
        for element in self {
            element.write_to_ir(ir_transaction)?;
        }

        Ok(())
    }
}

/// Struct representing one Unimarkup file
#[derive(Default, Debug)]
pub struct UnimarkupFile {
    /// Field containing all Unimarkup blocks for this Unimarkup file
    pub blocks: UnimarkupBlocks,

    /// Field containing all macros defined in this Unimarkup file
    pub macros: Vec<MacroIrLine>,

    /// Field containing all variables defined in this Unimarkup file
    pub variables: Vec<VariableIrLine>,

    /// Field containing metadata for this Unimarkup file
    pub metadata: Vec<Metadata>,

    /// Field containing all external resources used in this Unimarkup file
    pub resources: Vec<ResourceIrLine>,
}

/// Type variants available in a Unimarkup document for Unimarkup content elements.
///
/// Each variant is briefly explained with short example. For more detailed
/// explanation of available unimarkup elements consult the
/// official [frontend reference of unimarkup](https://github.com/Unimarkup/Specification/blob/main/Frontend_Reference.markdown).
#[derive(
    Debug, PartialEq, Clone, EnumString, ArgEnum, strum_macros::Display, Serialize, Deserialize,
)]
#[strum(ascii_case_insensitive, serialize_all = "kebab-case")]
pub enum UnimarkupType {
    /// A block of text surrounded with at least one blank line.
    ///
    /// Example:
    /// ```markdown
    /// This is a simple
    /// paragraph block
    /// ```
    Paragraph,

    /// A block of text surrounded with at least one blank line, and
    /// it starts with 1 to 6 `#` symbols.
    ///
    /// Example:
    /// ```markdown
    /// '# This is a heading with level 1'
    /// ```
    Heading,

    /// An unnumbered (unordered) list. Surrounded with at least one blank line.
    ///
    /// Example:
    /// ```markdown
    /// - List item 1
    /// - List item 2
    /// ```
    BulletList,

    /// A numbered (ordered) list. Surrounded with at least one blank line.
    ///
    /// Example:
    /// ```markdown
    /// 1. List item 1
    /// 2. List item 2
    /// ```
    NumberedList,

    /// A task list. Surrounded with at least one blank line.
    ///
    /// Example:
    /// ```markdown
    /// - [ ] List item 1
    /// - [a] List item 1
    /// - [/] List item 2
    /// ```
    TaskList,

    /// An unnumbered (unordered) list. Surrounded with at least one blank line.
    ///
    /// Example:
    /// ```markdown
    /// - List item ... with it's own definition
    /// - Another list item ... with another defintion
    /// ```
    DefinitionList,

    /// A table element. Surrounded with at least one blank line.
    ///
    /// Example: check the [specification](https://github.com/Unimarkup/Specification/blob/main/Frontend_Reference.markdown#table)
    Table,

    /// A verbatim block enclosed with 3 or more '~' symbols.
    ///
    /// Example:
    /// ```markdown
    /// ~~~ C
    /// int add(int a,  int b) {
    ///     return a + b;
    /// }
    /// ~~~
    /// ```
    VerbatimBlock,

    /// A render block enclosed with 3 or more `'` symbols.
    ///
    /// Example:
    /// ```markdown
    /// '''mermaid
    /// graph TB
    /// A & B--> C & D
    /// '''
    /// ```
    RenderBlock,

    /// A math block enclosed with 3 or more `$` symbols.
    ///
    /// Example:
    /// ```markdown
    /// $$$
    /// x = \frac{3}{4}
    /// $$$
    /// ```
    MathBlock,

    /// A figure insert block with syntax similar to markdown hyperlink,
    /// with `!!!` as prefix. Can be followed with unimarkup caption syntax. See example.
    ///
    /// Example:
    /// ```markdown
    /// !!![some image](<image url>).
    /// +++
    /// Image caption which explains the image.
    /// +++
    /// ```
    FigureInsert,

    /// A verbatim block which inserts whole file as is inside of it.
    ///
    /// Example:
    /// ```markdown
    /// ~~~[The whole style guide for Unimarkup](StyleGuide.markdown)
    /// ```
    VerbatimBlockInsert,

    /// A render block which inserts another file as render block.
    RenderBlockInsert,

    /// A text block enclosed between 3 or more pairs of `[]`
    ///
    /// Example:
    /// ```markdown
    /// [[[{<Attributes for the text block>}
    /// Everything inside is treated as Unimarkup content.
    /// Provided attributes apply to all text inside this block
    /// ]]]
    /// ```
    TextBlock,

    /// A block for quoting longer text. Denoted using `>` at
    /// the beginning of a line.
    ///
    /// Example:
    /// ```markdown
    /// > Some quoted text
    /// >
    /// >-- by someone
    /// >-- and many others
    /// >--{<author paragraph attributes>}
    /// ```
    QuotationBlock,

    /// Line blocks preserve all spaces, tabs and new lines. Denoted
    /// using `|` at the start of a line followed by a space.
    ///
    /// Example:
    /// ```markdown
    /// | Text where *spaces* are preserved as is.
    /// |    All other **markup** however, is considered as **Unimarkup text**.
    /// ```
    LineBlock,

    /// Definition blocks may be used to set a term with an optional classifier
    /// and a definition for this term. Denoted using `:` at the beginning of
    /// a line followed by a blank space.
    ///
    /// Example:
    /// ```markdown
    /// : Definition term :
    /// :
    /// : Definition of this term
    /// : may span multiple lines
    /// ```
    DefinitionBlock,

    /// It is possible to create explicit columns layout in unimarkup.
    /// For details and examples see explicit column block in [unimarkup specification](https://github.com/Unimarkup/Specification/blob/main/Frontend_Reference.md#explicit-column-block).
    ExplicitColumn,

    /// An implicit column block automatically splits its content by a given number of columns.
    /// For details and examples see explicit column block in [unimarkup specification](https://github.com/Unimarkup/Specification/blob/main/Frontend_Reference.md#implicit-column-block).
    ImplicitColumn,

    /// This element adds a field name at the start of a text block that is enclosed inside `:`.
    ///
    /// Example:
    /// ```markdown
    /// [[[:<field name>:
    ///
    /// Any Unimarkup content.
    ///
    /// ]]]
    /// ```
    FieldBlock,

    /// Every content inside an output block is forwarded as is to the rendered document.
    /// Enclosed with three or more `<` symbols.
    ///
    /// Example:
    /// ```markdown
    /// <<<
    /// <strong>Some important text</strong>
    /// <<<
    /// ```
    OutputBlock,

    /// Media insert blocks make it possible to insert video and audio files
    /// in addition to images using an extended figure insert syntax.
    ///
    /// For examples and more info see Media blocks in [unimarkup specification](https://github.com/Unimarkup/Specification/blob/main/Frontend_Reference.md#media-insert).
    MediaBlockInsert,

    /// If form blocks are allowed, predefined form macros may be used
    /// next to other Unimarkup content inside a form block to get user input.
    ///
    /// For examples and more info see Form blocks in [unimarkup specification](https://github.com/Unimarkup/Specification/blob/main/Frontend_Reference.md#form-block).
    FormBlock,

    /// It is possible to define macros in unimarkup. For more information see Macros section
    /// in [unimarkup specification](https://github.com/Unimarkup/Specification/blob/main/Frontend_Reference.md#macros).
    MacroDefinition,

    /// It is possible to define variables in unimarkup. For more information see Variables section
    /// in [unimarkup specification](https://github.com/Unimarkup/Specification/blob/main/Frontend_Reference.md#variables).
    VariableDefinition,
}

/// Generate implementation of From<_> trait for UnimarkupType for a unimarkup block struct
///
/// ## Usage
///
/// ```rust
/// impl_from!(Heading from HeadingBlock);
///
/// // expands to
///
/// impl From<&HeadingBlock> for UnimarkupType {
///     fn from(_: &HeadingBlock) -> Self {
///         Self::Heading
///     }
/// }
/// ```
macro_rules! impl_from {
    ($($variant:ident from $struct:ty),*) => {
        $(
            impl From<&$struct> for UnimarkupType {
                fn from(_: &$struct) -> Self {
                    Self::$variant
                }
            }
        )*
    };
}

impl_from!(Heading from HeadingBlock);
impl_from!(Paragraph from ParagraphBlock);
impl_from!(VerbatimBlock from um_elements::VerbatimBlock);

#[test]
fn check_if_converted() {
    let heading = HeadingBlock::default();

    let um_type = UnimarkupType::from(&heading);

    assert_eq!(um_type, UnimarkupType::Heading);
}<|MERGE_RESOLUTION|>--- conflicted
+++ resolved
@@ -3,11 +3,8 @@
 use std::fmt;
 
 use clap::ArgEnum;
-<<<<<<< HEAD
 use rusqlite::Transaction;
-=======
 use serde::{Deserialize, Serialize};
->>>>>>> 133fc1b7
 use strum_macros::EnumString;
 
 use crate::{
