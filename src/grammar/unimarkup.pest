// *****************************
// ***** UNIMARKUP GENERAL *****
// *****************************

// ***** SPACING *****
um_newline = _{ NEWLINE }
um_nbsp = _{ SPACE_SEPARATOR }
blank_line = @{ um_newline ~ um_nbsp* ~ um_newline+ }

// ***** UNIMARKUP *****
unimarkup_block = _{ enclosed_block | atomic_block }
unimarkup = { SOI ~ (unimarkup_block ~ (blank_line | EOI))+ }


// *****************************
// ****** ENCLOSED BLOCKS ******
// *****************************

// ****** ENCLOSED BLOCK DELIMITERS ******
verbatim_delimiter = @{ !"~~~[" ~ "~"{3,} }
renderer_delimiter = @{ !"'''[" ~ "'"{3,} }
preamble_delimiter = @{ ";;;" }

// ****** ENCLOSED BLOCK ******
delimiter = _{ verbatim_delimiter | renderer_delimiter | preamble_delimiter }
enclosed_body = { (!(um_newline ~PEEK) ~ ANY)+ }
enclosed_end = @{ um_newline ~ POP }
enclosed_block = { PUSH(delimiter) ~ enclosed_body ~ enclosed_end }


// ***************************
// ****** ATOMIC BLOCKS ******
// ***************************

// ****** ATOMIC BLOCK ******
atomic_block = { (!blank_line ~ ANY)+ }

// ****** HEADINGS ******
heading_start = @{ um_newline? ~ "#"{1,6} ~ um_nbsp }
heading_content = { ( !( um_newline ~ heading_start ) ~ ANY )+ ~ um_newline? }
heading = { heading_start ~ heading_content }
headings = { heading+ }

// ****** PARAGRAPH ******
paragraph = { ANY+ }

<<<<<<< HEAD
// ****** INLINE FORMATTING ******
text = { (!(inline_delim) ~ ANY)+ }
inline_format = { (inline_block | text)+ }
inline_block = _{ bold | italic | subscript | superscript | verbatim }
inline_body = _{ (!(PEEK) ~ (inline_block | text))+ }

// ****** INLINE FORMATTING STYLES ******
bold_delim = _{ "**" }
italic_delim = _{ "*" }
subscript_delim = _{ "_" }
superscript_delim = _{ "^" }
verbatim_delim = _{ "`" }
inline_delim = { bold_delim | italic_delim | subscript_delim | superscript_delim | verbatim_delim }

bold = { PUSH(bold_delim) ~ inline_body ~ POP }
italic = { PUSH(italic_delim) ~ inline_body ~ POP }
subscript = { PUSH(subscript_delim) ~ inline_body ~ POP }
superscript = { PUSH(superscript_delim) ~ inline_body ~ POP }
verbatim = { PUSH(verbatim_delim) ~ inline_body ~ POP }
=======
// ****** VERBATIM ******
verbatim_lang    = { ( !( PEEK | ( um_nbsp* ~ um_newline ) ) ~ ANY )+ }
verbatim_content = { ( !verbatim_end ~ ANY)+ }
verbatim_end     = @{ um_newline ~ PEEK }
verbatim         = { PUSH(verbatim_delimiter) ~ verbatim_lang? ~ ( um_nbsp* ~ um_newline ) ~ verbatim_content ~ verbatim_end }
>>>>>>> 72dabdc2
<|MERGE_RESOLUTION|>--- conflicted
+++ resolved
@@ -44,12 +44,11 @@
 // ****** PARAGRAPH ******
 paragraph = { ANY+ }
 
-<<<<<<< HEAD
 // ****** INLINE FORMATTING ******
-text = { (!(inline_delim) ~ ANY)+ }
-inline_format = { (inline_block | text)+ }
-inline_block = _{ bold | italic | subscript | superscript | verbatim }
-inline_body = _{ (!(PEEK) ~ (inline_block | text))+ }
+plain = { (!(inline_delim) ~ ANY)+ }
+inline_format = { (inline_block | plain)+ }
+inline_block = _{ bold_inline | italic_inline | subscript_inline | superscript_inline | verbatim_inline }
+inline_body = _{ (!(PEEK) ~ (inline_block | plain))+ }
 
 // ****** INLINE FORMATTING STYLES ******
 bold_delim = _{ "**" }
@@ -59,15 +58,14 @@
 verbatim_delim = _{ "`" }
 inline_delim = { bold_delim | italic_delim | subscript_delim | superscript_delim | verbatim_delim }
 
-bold = { PUSH(bold_delim) ~ inline_body ~ POP }
-italic = { PUSH(italic_delim) ~ inline_body ~ POP }
-subscript = { PUSH(subscript_delim) ~ inline_body ~ POP }
-superscript = { PUSH(superscript_delim) ~ inline_body ~ POP }
-verbatim = { PUSH(verbatim_delim) ~ inline_body ~ POP }
-=======
+bold_inline = { PUSH(bold_delim) ~ inline_body ~ POP }
+italic_inline = { PUSH(italic_delim) ~ inline_body ~ POP }
+subscript_inline = { PUSH(subscript_delim) ~ inline_body ~ POP }
+superscript_inline = { PUSH(superscript_delim) ~ inline_body ~ POP }
+verbatim_inline = { PUSH(verbatim_delim) ~ inline_body ~ POP }
+
 // ****** VERBATIM ******
 verbatim_lang    = { ( !( PEEK | ( um_nbsp* ~ um_newline ) ) ~ ANY )+ }
 verbatim_content = { ( !verbatim_end ~ ANY)+ }
 verbatim_end     = @{ um_newline ~ PEEK }
-verbatim         = { PUSH(verbatim_delimiter) ~ verbatim_lang? ~ ( um_nbsp* ~ um_newline ) ~ verbatim_content ~ verbatim_end }
->>>>>>> 72dabdc2
+verbatim         = { PUSH(verbatim_delimiter) ~ verbatim_lang? ~ ( um_nbsp* ~ um_newline ) ~ verbatim_content ~ verbatim_end }