use crate::{Span, TokenDelimiters, TokenKind};

mod content;
mod render;
mod substitute;

pub use content::*;
pub use render::*;
pub use substitute::*;

/// Representation of Unimarkup inline-formatted text.
#[derive(Debug, Clone, PartialEq, Eq)]
pub enum Inline {
    /// Bold formatted content.
    Bold(NestedContent),

    /// Italic formatted content.
    Italic(NestedContent),

    /// Underlined content.
    Underline(NestedContent),

    /// Content in a subscript.   
    Subscript(NestedContent),

    /// Content in a superscript.
    Superscript(NestedContent),

    /// Overlined content.
    Overline(NestedContent),

    /// Content with a strikethrough.
    Strikethrough(NestedContent),

    /// Highlighted content.
    Highlight(NestedContent),

    /// Verbatim (monospaced) content.
    Verbatim(PlainContent),

    /// Quoted content.
    Quote(NestedContent),

    /// LaTeX-like math content.
    Math(NestedContent),

    /// Content inside a pair of parenthesis `()`.
    Parentheses(PlainContent),

    /// Content of a TextGroup `[]`.
    TextGroup(NestedContent),

    /// Unimarkup attributes for some content.
    Attributes(NestedContent),

    /// Alias substitution ( i.e. `::heart::`).
    Substitution(NestedContent),

    /// Explicit newline.
    Newline(PlainContent),

    /// Explicit whitespace.
    Whitespace(PlainContent),

    /// End of line (regular newline)
    EndOfLine(PlainContent),

    /// Plain text without any formatting.
    Plain(PlainContent),

    /// Wrapper without any special formatting for multiple other [`Inline`]s.
    ///
    /// [`Inline`]: self::Inline
    Multiple(NestedContent),
}

impl Inline {
    /// Create new [`Inline`] from given content depending on the given kind.
    ///
    /// # Arguments
    ///
    /// * `content` - the [`InlineContent`] put inside the created [`Inline`]
    /// * `kind` - the [`TokenKind`] used to define the kind of [`Inline`] that should be created
    ///
    /// [`Inline`]: self::Inline
    /// [`TokenKind`]: crate::TokenKind
    /// [`InlineContent`]: self::content::InlineContent
    pub fn new(content: InlineContent<PlainContent, NestedContent>, kind: TokenKind) -> Self {
        let consume_as_plain = |content| match content {
            InlineContent::Plain(plain_content) => Self::Plain(plain_content),
            InlineContent::Nested(nested_content) => Self::Multiple(nested_content),
        };

<<<<<<< HEAD
        let span = content.span();
        if let InlineContent::Nested(ref mut nested) = content {
            // try to flatten content more
            if nested.content.len() == 1 {
                let inline = &mut nested.content[0];

                if matches!(inline.as_ref(), InlineContent::Nested(_)) {
                    content = nested.content.pop_back().unwrap().into_inner();
                    content.set_span(span);
                }
            }
        }

=======
>>>>>>> eabc7be8
        match kind {
            TokenKind::Bold => Self::Bold(content.into()),
            TokenKind::Italic => Self::Italic(content.into()),
            TokenKind::Underline => Self::Underline(content.into()),
            TokenKind::Subscript => Self::Subscript(content.into()),
            TokenKind::Superscript => Self::Superscript(content.into()),
            TokenKind::Overline => Self::Overline(content.into()),
            TokenKind::Strikethrough => Self::Strikethrough(content.into()),
            TokenKind::Highlight => Self::Highlight(content.into()),
            TokenKind::Quote => Self::Quote(content.into()),
            TokenKind::Math => Self::Math(content.into()),
            TokenKind::OpenParens => Self::Parentheses(content.into()),
            TokenKind::OpenBracket => Self::TextGroup(content.into()),
            TokenKind::OpenBrace => Self::Attributes(content.into()),
            TokenKind::Substitution => Self::Substitution(content.into()),

            TokenKind::Verbatim => Self::Verbatim(content.into()),
            TokenKind::Newline => Self::Newline(content.into()),
            TokenKind::EndOfLine => Self::EndOfLine(content.into()),
            TokenKind::Whitespace => Self::Whitespace(content.into()),
            TokenKind::Plain => consume_as_plain(content),

            // These cases should never be reached
            TokenKind::UnderlineSubscript
            | TokenKind::ItalicBold
            | TokenKind::CloseParens
            | TokenKind::CloseBracket
            | TokenKind::CloseBrace => consume_as_plain(content),
        }
    }

    /// Create new [`Inline::Plain`], [`Inline::Multiple`] [`Inline::EndOfLine`] from given content
    /// depending on the given kind.
    ///
    /// # Arguments
    ///
    /// * `content` - the [`InlineContent`] put inside the created [`Inline`]
    /// * `kind` - the [`TokenKind`] used to choose one of the three options
    ///
    /// [`Inline`]: self::Inline
    /// [`Inline::Plain`]: self::Inline::Plain
    /// [`Inline::Multiple`]: self::Inline::Multiple
    /// [`Inline::EndOfLine`]: self::Inline::EndOfLine
    /// [`TokenKind`]: crate::TokenKind
    /// [`InlineContent`]: self::content::InlineContent
    pub fn as_plain_or_eol(
        content: InlineContent<PlainContent, NestedContent>,
        kind: TokenKind,
    ) -> Self {
        let consume_as_plain = |content| match content {
            InlineContent::Plain(plain_content) => Self::Plain(plain_content),
            InlineContent::Nested(nested_content) => Self::Multiple(nested_content),
        };

        match kind {
            TokenKind::EndOfLine => Self::EndOfLine(content.into()),
            _ => consume_as_plain(content),
        }
    }

    /// Create new [`Inline`] from given content depending on the given kind.
    ///
    /// # Arguments
    ///
    /// * `content` - the [`InlineContent`] put inside the created [`Inline`]
    /// * `kind` - the [`TokenKind`] used to define the kind of [`Inline`] that should be created
    /// * `span` - given [`Span`] is added to the given content
    ///
    /// [`Inline`]: self::Inline
    /// [`InlineContent`]: self::content::InlineContent
    /// [`TokenKind`]: crate::TokenKind
    /// [`Span`]: crate::TokenKind
    pub fn with_span(
        mut content: InlineContent<PlainContent, NestedContent>,
        kind: TokenKind,
        span: Span,
    ) -> Self {
        content.set_span(span);
        Self::new(content, kind)
    }

    /// Checks whether this [`Inline`] and `other` are of the same kind.
    ///
    /// [`Inline`]: self::Inline
    pub fn matches_kind(&self, other: &Inline) -> bool {
        match self {
            Inline::Bold(_) => matches!(other, Self::Bold(_)),
            Inline::Italic(_) => matches!(other, Self::Italic(_)),
            Inline::Underline(_) => matches!(other, Self::Underline(_)),
            Inline::Subscript(_) => matches!(other, Self::Subscript(_)),
            Inline::Superscript(_) => matches!(other, Self::Superscript(_)),
            Inline::Overline(_) => matches!(other, Self::Overline(_)),
            Inline::Strikethrough(_) => matches!(other, Self::Strikethrough(_)),
            Inline::Highlight(_) => matches!(other, Self::Highlight(_)),
            Inline::Verbatim(_) => matches!(other, Self::Verbatim(_)),
            Inline::Quote(_) => matches!(other, Self::Quote(_)),
            Inline::Math(_) => matches!(other, Self::Math(_)),
            Inline::Parentheses(_) => matches!(other, Self::Parentheses(_)),
            Inline::TextGroup(_) => matches!(other, Self::TextGroup(_)),
            Inline::Attributes(_) => matches!(other, Self::Attributes(_)),
            Inline::Substitution(_) => matches!(other, Self::Substitution(_)),
            Inline::Newline(_) => matches!(other, Self::Newline(_)),
            Inline::Whitespace(_) => matches!(other, Self::Whitespace(_)),
            Inline::EndOfLine(_) => matches!(other, Self::EndOfLine(_)),
            Inline::Plain(_) => matches!(other, Self::Plain(_) | Self::Multiple(_)),
            Inline::Multiple(_) => matches!(other, Self::Multiple(_) | Self::Plain(_)),
        }
    }

    /// Consumes this [`Inline`] and returns the inner [`InlineContent`] of it.
    ///
    /// [`Inline`]: self::Inline
    /// [`InlineContent`]: self::InlineContent
    pub fn into_inner(self) -> InlineContent<PlainContent, NestedContent> {
        match self {
            Inline::Verbatim(plain_content)
            | Inline::Parentheses(plain_content)
            | Inline::Newline(plain_content)
            | Inline::Whitespace(plain_content)
            | Inline::EndOfLine(plain_content)
            | Inline::Plain(plain_content) => InlineContent::Plain(plain_content),

            Inline::Bold(nested_content)
            | Inline::Italic(nested_content)
            | Inline::Underline(nested_content)
            | Inline::Subscript(nested_content)
            | Inline::Superscript(nested_content)
            | Inline::Overline(nested_content)
            | Inline::Strikethrough(nested_content)
            | Inline::Highlight(nested_content)
            | Inline::Quote(nested_content)
            | Inline::Math(nested_content)
            | Inline::TextGroup(nested_content)
            | Inline::Multiple(nested_content)
            | Inline::Attributes(nested_content)
            | Inline::Substitution(nested_content) => InlineContent::Nested(nested_content),
        }
    }

    /// Returns a textual representation of this [`Inline`] as found in original input.
    ///
    /// [`Inline`]: self::Inline
    pub fn as_string(&self) -> String {
        let token_kind = TokenKind::from(self);
        let delimiters = token_kind.delimiters();

        let (begin_delim, end_delim) = delimiters.as_str();

        let delim_len = begin_delim.len() + end_delim.map(str::len).unwrap_or(0);

        let mut res = String::with_capacity(self.content_len() + delim_len);

        res.push_str(begin_delim);
        res.push_str(&self.as_ref().as_string());
        res.push_str(end_delim.unwrap_or(""));

        res
    }

    /// Returns the opening and, if available, closing [`TokenKind`] for the given [`Inline`].
    ///
    /// [`Inline`]: self::Inline
    /// [`TokenKind`]: crate::TokenKind
    pub fn delimiters(&self) -> TokenDelimiters {
        let kind = TokenKind::from(self);
        TokenDelimiters::from(&kind)
    }

    /// Returns the length of content of this [`Inline`].
    ///
    /// [`Inline`]: self::Inline
    pub fn content_len(&self) -> usize {
        match self {
            Inline::Verbatim(plain_content)
            | Inline::Parentheses(plain_content)
            | Inline::Newline(plain_content)
            | Inline::Whitespace(plain_content)
            | Inline::EndOfLine(plain_content)
            | Inline::Plain(plain_content) => plain_content.content_len(),

            Inline::Bold(nested_content)
            | Inline::Italic(nested_content)
            | Inline::Underline(nested_content)
            | Inline::Subscript(nested_content)
            | Inline::Superscript(nested_content)
            | Inline::Overline(nested_content)
            | Inline::Strikethrough(nested_content)
            | Inline::Highlight(nested_content)
            | Inline::Quote(nested_content)
            | Inline::Math(nested_content)
            | Inline::TextGroup(nested_content)
            | Inline::Multiple(nested_content)
            | Inline::Attributes(nested_content)
            | Inline::Substitution(nested_content) => nested_content.content_len(),
        }
    }

    /// Returns the [`Span`] that this [`Inline`] occupies.
    ///
    /// [`Inline`]: self::Inline
    /// [`Span`]: crate::Span
    pub fn span(&self) -> Span {
        self.as_ref().span()
    }

    /// Returns the inner content as an immutable reference.
    pub fn as_ref(&self) -> InlineContent<&PlainContent, &NestedContent> {
        match self {
            Inline::Verbatim(content)
            | Inline::Parentheses(content)
            | Inline::Newline(content)
            | Inline::Whitespace(content)
            | Inline::EndOfLine(content)
            | Inline::Plain(content) => InlineContent::Plain(content),

            Inline::Bold(content)
            | Inline::Italic(content)
            | Inline::Underline(content)
            | Inline::Subscript(content)
            | Inline::Superscript(content)
            | Inline::Overline(content)
            | Inline::Strikethrough(content)
            | Inline::Highlight(content)
            | Inline::Quote(content)
            | Inline::Math(content)
            | Inline::TextGroup(content)
            | Inline::Multiple(content)
            | Inline::Attributes(content)
            | Inline::Substitution(content) => InlineContent::Nested(content),
        }
    }
}

impl From<PlainContent> for Inline {
    fn from(content: PlainContent) -> Self {
        Self::Plain(content)
    }
}<|MERGE_RESOLUTION|>--- conflicted
+++ resolved
@@ -91,22 +91,6 @@
             InlineContent::Nested(nested_content) => Self::Multiple(nested_content),
         };
 
-<<<<<<< HEAD
-        let span = content.span();
-        if let InlineContent::Nested(ref mut nested) = content {
-            // try to flatten content more
-            if nested.content.len() == 1 {
-                let inline = &mut nested.content[0];
-
-                if matches!(inline.as_ref(), InlineContent::Nested(_)) {
-                    content = nested.content.pop_back().unwrap().into_inner();
-                    content.set_span(span);
-                }
-            }
-        }
-
-=======
->>>>>>> eabc7be8
         match kind {
             TokenKind::Bold => Self::Bold(content.into()),
             TokenKind::Italic => Self::Italic(content.into()),
