--- conflicted
+++ resolved
@@ -32,11 +32,7 @@
     pub id: String,
 
     /// The content of the paragraph.
-<<<<<<< HEAD
     pub content: Vec<Inline>,
-=======
-    pub content: Inline,
->>>>>>> 689dcb73
 
     /// Attributes of the paragraph.
     pub attributes: String,
@@ -189,7 +185,6 @@
         html.push_str(&self.id);
         html.push_str("'>");
 
-<<<<<<< HEAD
         let inlines = {
             let mut inline_html = String::new();
             for inline in &self.content {
@@ -200,9 +195,6 @@
         };
 
         html.push_str(&inlines);
-=======
-        html.push_str(&self.content.render_html()?);
->>>>>>> 689dcb73
 
         html.push_str("</p>");
 
@@ -216,15 +208,11 @@
             &self.id,
             self.line_nr,
             UnimarkupType::Paragraph.to_string(),
-<<<<<<< HEAD
             &self
                 .content
                 .iter()
                 .map(|inline| inline.as_string())
                 .collect::<String>(),
-=======
-            &self.content.clone().flatten(),
->>>>>>> 689dcb73
             "",
             &self.attributes,
             "",
@@ -237,8 +225,7 @@
 #[allow(non_snake_case)]
 #[cfg(test)]
 mod tests {
-<<<<<<< HEAD
-    use std::collections::VecDeque;
+    use unimarkup_inline::parse;
 
     use unimarkup_inline::{Inline, ParseUnimarkupInlines};
 
@@ -247,11 +234,8 @@
         elements::types::UnimarkupType,
         middleend::ContentIrLine,
     };
-=======
-    use unimarkup_inline::parse;
->>>>>>> 689dcb73
-
-    use super::*;
+
+    use super::ParagraphBlock;
 
     #[test]
     fn test__render_html__paragraph() {
@@ -300,13 +284,9 @@
     #[test]
     fn test__render_html__paragraph_with_inline() {
         let id = String::from("paragraph-id");
-<<<<<<< HEAD
         let content = "This is `the` *content* **of _the_ paragraph**"
             .parse_unimarkup_inlines()
             .collect();
-=======
-        let content = String::from("This is `the` *content* **of the paragraph**");
->>>>>>> 689dcb73
 
         let block = ParagraphBlock {
             id: id.clone(),
@@ -316,15 +296,9 @@
         };
 
         let expected_html = format!(
-<<<<<<< HEAD
                     "<p id='{}'>This is <pre><code>the</code></pre> <em>content</em> <strong>of <sub>the</sub> paragraph</strong></p>",
                     id
                 );
-=======
-            "<p id='{}'>This is <code>the</code> <em>content</em> <strong>of the paragraph</strong></p>",
-            id
-        );
->>>>>>> 689dcb73
 
         assert_eq!(expected_html, block.render_html().unwrap());
     }
